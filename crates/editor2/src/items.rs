--- conflicted
+++ resolved
@@ -8,14 +8,10 @@
 use collections::HashSet;
 use futures::future::try_join_all;
 use gpui::{
-<<<<<<< HEAD
-    div, point, AnyElement, AppContext, AsyncAppContext, AsyncWindowContext, Context, Entity,
-    EntityId, EventEmitter, FocusHandle, Model, ParentElement, Pixels, SharedString, Styled,
-=======
-    div, point, AnyElement, AppContext, AsyncAppContext, Div, Entity, EntityId, EventEmitter,
-    FocusHandle, IntoElement, Model, ParentElement, Pixels, Render, SharedString, Styled,
->>>>>>> c9be637b
-    Subscription, Task, View, ViewContext, VisualContext, WeakView, WindowContext,
+    div, point, AnyElement, AppContext, AsyncAppContext, AsyncWindowContext, Context, Div, Entity,
+    EntityId, EventEmitter, FocusHandle, IntoElement, Model, ParentElement, Pixels, Render,
+    SharedString, Styled, Subscription, Task, View, ViewContext, VisualContext, WeakView,
+    WindowContext,
 };
 use language::{
     proto::serialize_anchor as serialize_text_anchor, Bias, Buffer, CharKind, OffsetRangeExt,
